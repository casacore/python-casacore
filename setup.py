--- conflicted
+++ resolved
@@ -62,11 +62,7 @@
             text=True
         ).stdout.strip()
         lib_dirs.append(join(homebrew_prefix, 'lib'))
-<<<<<<< HEAD
-    except subprocess.CalledProcessError:
-=======
     except (subprocess.CalledProcessError, FileNotFoundError):
->>>>>>> 53e35d0f
         pass
     # Append default search path (not a complete list)
     lib_dirs += [join(sys.prefix, 'lib'),
