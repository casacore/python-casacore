#!/usr/bin/env python
"""
Setup script for the CASACORE python wrapper.
"""
import os
import sys
import warnings
from setuptools import setup, Extension, find_packages
from distutils.sysconfig import get_config_vars
from distutils import ccompiler
from distutils.version import LooseVersion
import argparse
import ctypes

from casacore import __version__, __mincasacoreversion__

no_boost_error = """
Could not find a Python boost library! Please use your package manager to install boost.

Or install it manually:

http://boostorg.github.io/python/doc/html/index.html
"""

no_casacore_error = """Could not find Casacore!

Casacore is a critical requirement. Please install Casacore using a package manager or install it manually.
You can find installation instructions on:

 https://github.com/casacore/casacore

If you have Casacore installed in a non default location, you need to specify the location:

$ python setup.py build_ext -I/opt/casacore/include:/other/include/path -L/opt/casacore/lib

Don't give up!
"""


def find_library_file(libname):
    """
    Try to get the directory of the specified library.
    It adds to the search path the library paths given to distutil's build_ext.
    """
    # Use a dummy argument parser to get user specified library dirs
    parser = argparse.ArgumentParser(add_help=False)
    parser.add_argument("--library-dirs", "-L", default='')
    args, unknown = parser.parse_known_args()
    user_lib_dirs = args.library_dirs.split(':')
    # Append default search path (not a complete list)
    lib_dirs = user_lib_dirs + [os.path.join(sys.prefix, 'lib'),
                              '/usr/local/lib',
                              '/usr/lib',
                              '/usr/lib/x86_64-linux-gnu']

    compiler = ccompiler.new_compiler()
    return compiler.find_library_file(lib_dirs, libname)


def read(fname):
    return open(os.path.join(os.path.dirname(__file__), fname)).read()


def find_boost():
    """Find the name of the boost-python library. Returns None if none is found."""
    short_version = "{}{}".format(sys.version_info[0], sys.version_info[1])
<<<<<<< HEAD
    boostlibnames = [
        'boost_python' + short_version,
        'boost_python-py' + short_version,
        'boost_python',
    ]

    if sys.version_info[0] == 2:
        boostlibnames += ["boost_python-mt"]
    else:
        boostlibnames += ["boost_python3-mt"]
=======
    boostlibnames = ['boost_python-py' + short_version,
                     'boost_python' + short_version,
                     'boost_python',
                     ]
    # The -mt (multithread) extension is used on macOS but not Linux.
    # Look for it first to avoid ending up with a single-threaded version.
    boostlibnames = [name + '-mt' for name in boostlibnames] + boostlibnames
>>>>>>> d50de578
    for libboostname in boostlibnames:
        if find_library_file(libboostname):
            return libboostname
    warnings.warn(no_boost_error)
    return boostlibnames[0]


def find_casacore():
    if sys.version_info[0] == 2:
        casa_python = 'casa_python'
    else:
        casa_python = 'casa_python3'

    # Find casacore libpath
    libcasacasa = find_library_file('casa_casa')

    if libcasacasa:
        # Get version number from casacore
        try:
            libcasa = ctypes.cdll.LoadLibrary(libcasacasa)
            getCasacoreVersion = libcasa.getVersion
            getCasacoreVersion.restype = ctypes.c_char_p
            casacoreversion = getCasacoreVersion()
        except:
            # getVersion was fixed in casacore 2.3.0
            warnings.warn("Your casacore version is older than 2.3.0! You need to upgrade your casacore.")
        else:
            if LooseVersion(casacoreversion.decode()) < LooseVersion(__mincasacoreversion__):
                warnings.warn("Your casacore version is too old. Minimum is " + __mincasacoreversion__)

    if not find_library_file(casa_python):
        warnings.warn(no_casacore_error)
    return casa_python


def get_extensions():

    boost_python = find_boost()
    casa_python = find_casacore()

    extension_metas = (
        # name, sources, depends, libraries
        (
            "casacore.fitting._fitting",
            ["src/fit.cc", "src/fitting.cc"],
            ["src/fitting.h"],
            ['casa_scimath', 'casa_scimath_f', boost_python, casa_python],
        ),
        (
            "casacore.functionals._functionals",
            ["src/functional.cc", "src/functionals.cc"],
            ["src/functionals.h"],
            ['casa_scimath', 'casa_scimath_f', boost_python, casa_python],
        ),
        (
            "casacore.images._images",
            ["src/images.cc", "src/pyimages.cc"],
            ["src/pyimages.h"],
            ['casa_images', 'casa_coordinates',
             'casa_fits', 'casa_lattices', 'casa_measures',
             'casa_scimath', 'casa_scimath_f', 'casa_tables', 'casa_mirlib',
             boost_python, casa_python]
        ),
        (
            "casacore.measures._measures",
            ["src/pymeas.cc", "src/pymeasures.cc"],
            ["src/pymeasures.h"],
            ['casa_measures', 'casa_scimath', 'casa_scimath_f', 'casa_tables',
             boost_python, casa_python]
        ),
        (
            "casacore.quanta._quanta",
            ["src/quanta.cc", "src/quantamath.cc", "src/quantity.cc",
             "src/quantvec.cc"],
            ["src/quanta.h"],
            ["casa_casa", boost_python, casa_python],
        ),
        (
            "casacore.tables._tables",
            ["src/pytable.cc", "src/pytableindex.cc", "src/pytableiter.cc",
             "src/pytablerow.cc", "src/tables.cc", "src/pyms.cc"],
            ["src/tables.h"],
            ['casa_tables', 'casa_ms', boost_python, casa_python],
        ),
        (
            "casacore._tConvert",
            ["tests/tConvert.cc"],
            [],
            [boost_python, casa_python],
        )
    )

    extensions = []
    for meta in extension_metas:
        name, sources, depends, libraries = meta

        # Add dependency on casacore libraries to trigger rebuild at casacore update
        for library in libraries:
            if library and 'casa' in library:
                found_lib = find_library_file(library)
                if found_lib:
                    depends = depends + [found_lib]

        extensions.append(Extension(name=name, sources=sources,
                                    depends=depends, libraries=libraries,
                                    # Since casacore 3.0.0 we have to be C++11
                                    extra_compile_args=['-std=c++11']))
    return extensions


# remove the strict-prototypes warning during compilation
(opt,) = get_config_vars('OPT')
os.environ['OPT'] = " ".join(
    flag for flag in opt.split() if flag != '-Wstrict-prototypes'
)


setup(name='python-casacore',
      version=__version__,
      description='A wrapper around CASACORE, the radio astronomy library',
      install_requires=['numpy', 'argparse', 'future', 'six'],
      author='Gijs Molenaar',
      author_email='gijs@pythonic.nl',
      url='https://github.com/casacore/python-casacore',
      keywords=['pyrap', 'casacore', 'utilities', 'astronomy'],
      long_description=read('README.rst'),
      packages=find_packages(),
      ext_modules=get_extensions(),
      license='GPL')<|MERGE_RESOLUTION|>--- conflicted
+++ resolved
@@ -64,18 +64,6 @@
 def find_boost():
     """Find the name of the boost-python library. Returns None if none is found."""
     short_version = "{}{}".format(sys.version_info[0], sys.version_info[1])
-<<<<<<< HEAD
-    boostlibnames = [
-        'boost_python' + short_version,
-        'boost_python-py' + short_version,
-        'boost_python',
-    ]
-
-    if sys.version_info[0] == 2:
-        boostlibnames += ["boost_python-mt"]
-    else:
-        boostlibnames += ["boost_python3-mt"]
-=======
     boostlibnames = ['boost_python-py' + short_version,
                      'boost_python' + short_version,
                      'boost_python',
@@ -83,7 +71,6 @@
     # The -mt (multithread) extension is used on macOS but not Linux.
     # Look for it first to avoid ending up with a single-threaded version.
     boostlibnames = [name + '-mt' for name in boostlibnames] + boostlibnames
->>>>>>> d50de578
     for libboostname in boostlibnames:
         if find_library_file(libboostname):
             return libboostname
